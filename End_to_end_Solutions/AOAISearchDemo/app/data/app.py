import json
from common.contracts.access_rule import Member, Resource
from common.contracts.chat_session import Dialog, DialogClassification, ParticipantType
from common.contracts.group import User
from common.contracts.resource import ResourceProfile, ResourceTypes
from common.utilities.property_item_reader import read_item_property_with_type, read_item_property_with_enum, NullValueError, MissingPropertyError
from data.config import DefaultConfig
from data.cosmosdb.container import CosmosConflictError
from data.managers.chat_sessions.api.manager import SessionNotFoundError, ChatSessionManager
from data.managers.permissions.manager import PermissionsManager
from data.managers.entities.api.manager import EntitiesManager
from datetime import datetime
from flask import Flask, Response, request
import html
from typing import List, Set
import logging
# initialize config
DefaultConfig.initialize()

# get the logger that is already initialized
logger = DefaultConfig.logger

app = Flask(__name__)

cosmos_db_endpoint = DefaultConfig.COSMOS_DB_ENDPOINT
cosmos_db_key = DefaultConfig.COSMOS_DB_KEY
cosmos_db_name = DefaultConfig.COSMOS_DB_NAME
cosmos_db_chat_sessions_container_name = DefaultConfig.COSMOS_DB_CHAT_SESSIONS_CONTAINER_NAME
cosmos_db_entities_container_name = DefaultConfig.COSMOS_DB_ENTITIES_CONTAINER_NAME
cosmos_db_permissions_container_name = DefaultConfig.COSMOS_DB_PERMISSIONS_CONTAINER_NAME

chat_manager = ChatSessionManager(cosmos_db_endpoint, cosmos_db_key, cosmos_db_name, cosmos_db_chat_sessions_container_name)
entities_manager = EntitiesManager(cosmos_db_endpoint, cosmos_db_key, cosmos_db_name, cosmos_db_entities_container_name)
permissions_manager = PermissionsManager(cosmos_db_endpoint, cosmos_db_key, cosmos_db_name, cosmos_db_permissions_container_name)

@app.route('/chat-sessions/<user_id>/<conversation_id>', methods=['POST'])
def create_chat_session(user_id: str, conversation_id: str):
    properties = get_log_properties(request, user_id)
    logger.info("create_chat_session", extra=properties)

    body = request.json

    if body is None:
        logger.error("create-chat-session: error: Missing request body.", extra=properties)
        return Response(response="Missing request body.", status=400)
    
    try:
        start = datetime.now()

        initial_conversation_dct = body.get('initial_conversation', [])
        initial_conversation: List[Dialog] = []
        for dialog_dict in initial_conversation_dct:
            initial_conversation.append(Dialog.as_item(dialog_dict))
        session = chat_manager.create_chat_session(user_id, conversation_id, initial_conversation)
        
        end = datetime.now()
        
        addl_dim = {"create-chat-sessions[MS]": (end - start).microseconds/1000}
        properties = logger.get_updated_properties(addl_dim)
        logger.info(f'chat session created for user_id {user_id} session_id {conversation_id}', extra=properties)

        return Response(response=json.dumps(session.to_item()), status=201)
    except (TypeError, NullValueError, MissingPropertyError) as e:
        logger.exception(f"create-chat-session: error: {e} ", extra=properties)
        return Response(response="Invalid input provided.", status=400)
    except CosmosConflictError as e:
        logger.exception(f"create-chat-session: error: {e} ", extra=properties)
        return Response(response="Conflict occurred while creating chat session.", status=409)
    except Exception as e:
        logger.exception(f"create-chat-session: error: {e} ", extra=properties)
        return Response(response="An internal error has occurred.", status=500)
    
@app.route('/chat-sessions/<user_id>/<conversation_id>', methods=['GET'])
def get_chat_session(user_id: str, conversation_id: str):

    properties = get_log_properties(request, user_id)
    logger.info("get_chat_session", extra=properties)

    try:
        start = datetime.now()
        session = chat_manager.get_chat_session(user_id, conversation_id)
        end = datetime.now()
        
        addl_dim ={"get-chat-sessions[MS]": (end - start).microseconds/1000}
        properties = logger.get_updated_properties(addl_dim)

        if session is None:
            logger.info(f"get-chat-session: session with conversation_id {html.escape(conversation_id)} not found", extra=properties)
            return Response(response=f"Chat session with conversation_id {html.escape(conversation_id)} not found.", status=404)
        else:
            logger.info("get-chat-session: session found", extra=properties)
            return Response(response=json.dumps(session.to_item()), status=200)
    except Exception as e:
        logger.exception(f"get-chat-session: error: {e} ", extra=properties)
        return Response(response="An internal error has occurred.", status=500)

@app.route('/check-chat-session/<user_id>/<conversation_id>', methods=['GET'])
def check_chat_session(user_id: str, conversation_id: str):

    properties = get_log_properties(request, user_id)
    logger.info("check_chat_session", extra=properties)

    try:
        start = datetime.now()
        session = chat_manager.get_chat_session(user_id, conversation_id)
        end = datetime.now()
        addl_dim= {"get-chat-sessions[MS]":(end - start).microseconds/1000}
        properties = logger.get_updated_properties(addl_dim)
        if session is None:
            logger.info(f"check-chat-session: session not found for user_id {user_id} and conversation_id {conversation_id}", extra=properties)
            return Response(response=f"false", status=200)
        else:
            logger.info(f"check-chat-session: session found for user_id {user_id} and conversation_id {conversation_id}", extra=properties)
            return Response(response="true", status=200)
    except Exception as e:
        logger.exception(f"check-chat-session: error: {e} ", extra=properties)
        return Response(response="An internal error has occurred.", status=500)

@app.route('/chat-sessions/<user_id>/<conversation_id>', methods=['PUT'])
def update_chat_session(user_id: str, conversation_id: str):

    properties = get_log_properties(request, user_id)
    logger.info("update_chat_session", extra=properties)

    body = request.json
    if body is None:
        logger.error("update-chat-session: Missing request body.", extra=properties)
        return Response(response="Missing request body.", status=400)
    
    try:
        start = datetime.now()

        valid_participant_types = [type.value for type in ParticipantType]
        participant_type = read_item_property_with_enum(body, 'participant_type', valid_participant_types, ParticipantType)
        utterance = read_item_property_with_type(body, 'utterance', str)
        timestamp_converter = lambda timestamp_str : datetime.strptime(timestamp_str, "%Y-%m-%dT%H:%M:%S.%f")
        timestamp = read_item_property_with_type(body, 'timestamp', datetime, converter=timestamp_converter)
        valid_dialog_classifications = [classification.value for classification in DialogClassification]
        classification = read_item_property_with_enum(body, 'classification', valid_dialog_classifications, DialogClassification)
    
        session = chat_manager.add_dialog_to_chat_session(user_id, conversation_id, participant_type, timestamp, utterance, classification)
        end = datetime.now()

        addl_dim= {"update-chat-session[MS]":(end - start).microseconds/1000}
        properties = logger.get_updated_properties(addl_dim)
        logger.info("update-chat-session: session updated", extra=properties)

        return Response(response=json.dumps(session.to_item()), status=200)
    except (TypeError, NullValueError, MissingPropertyError, ValueError) as e:
        logger.exception(f"update-chat-session: error: {e} ", extra=properties)
        return Response(response="An error occurred while processing your request.", status=400)
    except SessionNotFoundError as e:
        logger.exception(f"update-chat-session: error: {e} ", extra=properties)
<<<<<<< HEAD
        return Response(response="Session not found.", status=404)
=======
        return Response(response="Chat session not found.", status=404)
>>>>>>> 7c5b15f3
    except Exception as e:
        logger.exception(f"update-chat-session: error: {e} ", extra=properties)
        return Response(response="An internal server error occurred.", status=500)
    
@app.route('/chat-sessions/<user_id>/<conversation_id>', methods=['DELETE'])
def clear_chat_session(user_id: str, conversation_id: str):
    try:
        chat_manager.clear_chat_session(user_id, conversation_id)
        return Response(status=200)
    except SessionNotFoundError as e:
<<<<<<< HEAD
        return Response(response="Session not found.", status=404)
    except Exception as e:
=======
        return Response(response="Chat session not found.", status=404)
    except Exception as e:
        logger.exception(f"clear-chat-session: error: {e}")
>>>>>>> 7c5b15f3
        return Response(response="An internal server error occurred.", status=500)
    
@app.route('/user-profiles/<user_id>', methods=['POST'])
def create_user_profile(user_id: str):
    body = request.json
    if body is None:
        return Response(response="Missing request body.", status=400)
    
    try:
        user_name = read_item_property_with_type(body, 'user_name', str)
        description = read_item_property_with_type(body, "description", str)
        sample_questions = read_item_property_with_type(body, "sample_questions", list, optional=True)

        sample_questions = sample_questions if sample_questions is not None else []
        for question in sample_questions:
            if not isinstance(question, str):
                raise Exception(f"Invalid UserProfile payload. sample_questions must be a list of strings.")

        user_profile = entities_manager.create_user_profile(user_id, user_name, description, sample_questions)
        return Response(response=json.dumps(user_profile.to_item()), status=201)
    except (TypeError, NullValueError, MissingPropertyError) as e:
        return Response(response="Invalid request data.", status=400)
    except CosmosConflictError as e:
        return Response(response="Conflict occurred while creating user profile.", status=409)
    except Exception as e:
        logger.exception(f"create-user-profile: error: {e}")
        return Response(response="An internal server error occurred.", status=500)
    
@app.route('/user-profiles/<user_id>', methods=['GET'])
def get_user_profile(user_id: str):
    
    try:
        user_profile = entities_manager.get_user_profile(user_id)
        if user_profile is None:
            escaped_user_id = html.escape(user_id)
            return Response(response=f"User profile with user_id {escaped_user_id} not found.", status=404)
        else:
            return Response(response=json.dumps(user_profile.to_item()), status=200)
    except Exception as e:
        return Response(response=str(e), status=500)

@app.route('/user-profiles', methods=['GET'])
def get_all_user_profiles():
    try:
        user_profiles = entities_manager.get_all_user_profiles()
        json_user_profiles = [user_profile.to_item() for user_profile in user_profiles]
        return Response(response=json.dumps(json_user_profiles), status=200)
    except Exception as e:
        return Response(response=str(e), status=500)
    
@app.route('/user-groups/<group_id>', methods=['POST'])
def create_user_group(group_id: str):
    body = request.json
    if body is None:
        return Response(response="Missing request body.", status=400)
    
    try:
        group_name = read_item_property_with_type(body, 'group_name', str)
        users_dict = read_item_property_with_type(body, "users", list, optional=True)

        users: Set[User] = set()
        if (not users_dict is None):
            for user_dict in users_dict:
                users.add(User.as_item(user_dict))

        user_group = entities_manager.create_user_group(group_id, group_name, users)
        return Response(response=json.dumps(user_group.to_item()), status=201)
    except (TypeError, NullValueError, MissingPropertyError) as e:
        return Response(response=str(e), status=400)
    except CosmosConflictError as e:
        return Response(response=str(e), status=409)
    except Exception as e:
        return Response(response=str(e), status=500)
    
@app.route('/user-groups/<group_id>', methods=['GET'])
def get_user_group(group_id: str):
    try:
        user_group = entities_manager.get_user_group(group_id)
        if user_group is None:
            escaped_group_id = html.escape(group_id)
            return Response(response=f"User group with group_id {escaped_group_id} not found.", status=404)
        else:
            return Response(response=json.dumps(user_group.to_item()), status=200)
    except Exception as e:
        logging.error("An error occurred while fetching user group: %s", e, exc_info=True)
        return Response(response="An internal error has occurred.", status=500)
    
@app.route('/user-groups/user/<user_id>', methods=['GET'])
def get_user_member_groups(user_id: str):
    try:
        user_groups = entities_manager.get_user_member_groups(user_id)
        if user_groups is None:
            return Response(response=f"User with user_id {html.escape(user_id)} not found.", status=404)
        else:
            return Response(response=json.dumps([user_group.to_item_no_users() for user_group in user_groups]), status=200)
    except Exception as e:
        logging.error("An error occurred while fetching user member groups: %s", e, exc_info=True)
        return Response(response="An internal error has occurred.", status=500)
    
@app.route('/user-groups/<group_id>', methods=['PUT'])
def update_user_group(group_id: str):
    body = request.json
    if body is None:
        return Response(response="Missing request body.", status=400)
    
    try:
        users_dict = read_item_property_with_type(body, "users", list)

        new_users: Set[User] = set()
        for user_dict in users_dict:
            new_users.add(User.as_item(user_dict))
    
        user_group = entities_manager.add_users_to_user_group(group_id, new_users)
        return Response(response=json.dumps(user_group.to_item()), status=200)
    except (TypeError, NullValueError, MissingPropertyError, ValueError) as e:
        return Response(response=str(e), status=400)
    except SessionNotFoundError as e:
        logging.error("Session not found: %s", e, exc_info=True)
        return Response(response="Session not found.", status=404)
    except Exception as e:
        logging.error("An error occurred while updating user group: %s", e, exc_info=True)
        return Response(response="An internal error has occurred.", status=500)
    
@app.route('/resources/<resource_id>', methods=['POST'])
def create_resource(resource_id: str):
    body = request.json
    if body is None:
        return Response(response="Missing request body.", status=400)
    
    try:
        valid_resource_types = [resource.value for resource in ResourceTypes]
        resource_type = read_item_property_with_enum(body, 'resource_type', valid_resource_types, ResourceTypes)

        resource = entities_manager.create_resource(resource_id, resource_type)
        return Response(response=json.dumps(resource.to_item()), status=201)
    except (TypeError, NullValueError, MissingPropertyError) as e:
        logging.error("An error occurred while creating resource: %s", e, exc_info=True)
        return Response(response="An internal error has occurred.", status=400)
    except CosmosConflictError as e:
        return Response(response=str(e), status=409)
    except Exception as e:
        logging.error("An error occurred while creating resource: %s", e, exc_info=True)
        return Response(response="An internal error has occurred.", status=500)
    
@app.route('/resources/<resource_id>', methods=['GET'])
def get_resource(resource_id: str):
    try:
        resource = entities_manager.get_resource(resource_id)
        if resource is None:
            return Response(response=f"Resource with resource_id {resource_id} not found.", status=404)
        else:
            return Response(response=json.dumps(resource.to_item()), status=200)
    except Exception as e:
        logging.error(f"Error in get_resource: {e}", exc_info=True)
        return Response(response="An internal error has occurred.", status=500)
    
@app.route('/resources/user/<user_id>', methods=['GET'])
def get_user_resources(user_id: str):
    try:
        user_profile = entities_manager.get_user_profile(user_id)
        if user_profile is None:
            return Response(response=f"User with user_id {user_id} not found.", status=404)
        user_groups = entities_manager.get_user_member_groups(user_id)
        resources = permissions_manager.get_user_resources(user_profile, user_groups)
        
        resource_profiles: List[ResourceProfile] = []
        for resource in resources:
            resource_profile = entities_manager.get_resource(resource.resource_id)
            if resource_profile is not None:
                resource_profiles.append(resource_profile)
            else:
                return Response(response="Could not find resource profile for resource ID {resource.resource_id}.", status=500)
        return Response(response=json.dumps([resource_profile.to_item() for resource_profile in resource_profiles]), status=200)
    except Exception as e:
        logging.error(f"Error in get_user_resources: {e}", exc_info=True)
        return Response(response="An internal error has occurred.", status=500)
    
@app.route('/access-rules/<rule_id>', methods=['POST'])
def create_access_rule(rule_id: str):
    body = request.json
    if body is None:
        return Response(response="Missing request body.", status=400)
    
    try:
        members_dict = read_item_property_with_type(body, "members", list)
        resources_dict = read_item_property_with_type(body, "resources", list)

        members: List[Member] = []
        for member_dict in members_dict:
            members.append(Member.as_item(member_dict))
        
        resources: List[Resource] = []
        for resource_dict in resources_dict:
            resources.append(Resource.as_item(resource_dict))

        access_rule = permissions_manager.create_access_rule(rule_id, resources, members)
        return Response(response=json.dumps(access_rule.to_item()), status=201)
    except (TypeError, NullValueError, MissingPropertyError) as e:
        logging.error(f"Validation error in create_access_rule: {e}", exc_info=True)
        return Response(response="Invalid input provided.", status=400)
    except CosmosConflictError as e:
        logging.error(f"Cosmos conflict error in create_access_rule: {e}", exc_info=True)
        return Response(response="A conflict occurred while processing your request.", status=409)
    except Exception as e:
        logging.error(f"Error in create_access_rule: {e}", exc_info=True)
        return Response(response="An internal error has occurred.", status=500)
    
@app.route('/access-rules/<rule_id>', methods=['GET'])
def get_access_rule(rule_id: str):
    try:
        access_rule = permissions_manager.get_access_rule(rule_id)
        if access_rule is None:
            return Response(response=f"Access rule with rule_id {rule_id} not found.", status=404)
        else:
            return Response(response=json.dumps(access_rule.to_item()), status=200)
    except Exception as e:
        logging.error(f"Error in get_access_rule: {e}", exc_info=True)
        return Response(response="An internal error has occurred.", status=500)

def get_log_properties(request, user_id: str) -> dict:
    conversation_id = request.headers.get('Conversation-Id')
    dialog_id = request.headers.get('Dialog-id')
    
    logger.set_conversation_and_dialog_ids(conversation_id, dialog_id)

    dim = logger.get_converation_and_dialog_ids()
    return logger.get_updated_properties({**dim, "user_id": user_id})
    
if __name__ == '__main__':
    host = DefaultConfig.DATA_SERVICE_HOST
    port = int(DefaultConfig.DATA_SERVICE_PORT)
    app.run(host=host, port=port)<|MERGE_RESOLUTION|>--- conflicted
+++ resolved
@@ -151,11 +151,7 @@
         return Response(response="An error occurred while processing your request.", status=400)
     except SessionNotFoundError as e:
         logger.exception(f"update-chat-session: error: {e} ", extra=properties)
-<<<<<<< HEAD
-        return Response(response="Session not found.", status=404)
-=======
         return Response(response="Chat session not found.", status=404)
->>>>>>> 7c5b15f3
     except Exception as e:
         logger.exception(f"update-chat-session: error: {e} ", extra=properties)
         return Response(response="An internal server error occurred.", status=500)
@@ -166,14 +162,9 @@
         chat_manager.clear_chat_session(user_id, conversation_id)
         return Response(status=200)
     except SessionNotFoundError as e:
-<<<<<<< HEAD
-        return Response(response="Session not found.", status=404)
-    except Exception as e:
-=======
         return Response(response="Chat session not found.", status=404)
     except Exception as e:
         logger.exception(f"clear-chat-session: error: {e}")
->>>>>>> 7c5b15f3
         return Response(response="An internal server error occurred.", status=500)
     
 @app.route('/user-profiles/<user_id>', methods=['POST'])
