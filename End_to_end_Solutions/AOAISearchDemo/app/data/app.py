import json
from common.contracts.access_rule import Member, Resource
from common.contracts.chat_session import Dialog, DialogClassification, ParticipantType
from common.contracts.group import User
from common.contracts.resource import ResourceProfile, ResourceTypes
from common.utilities.property_item_reader import read_item_property_with_type, read_item_property_with_enum, NullValueError, MissingPropertyError
from data.config import DefaultConfig
from data.cosmosdb.container import CosmosConflictError
from data.managers.chat_sessions.api.manager import SessionNotFoundError, ChatSessionManager
from data.managers.permissions.manager import PermissionsManager
from data.managers.entities.api.manager import EntitiesManager
from datetime import datetime
from flask import Flask, Response, request
import html
from typing import List, Set
import logging
# initialize config
DefaultConfig.initialize()

# get the logger that is already initialized
logger = DefaultConfig.logger

app = Flask(__name__)

cosmos_db_endpoint = DefaultConfig.COSMOS_DB_ENDPOINT
cosmos_db_key = DefaultConfig.COSMOS_DB_KEY
cosmos_db_name = DefaultConfig.COSMOS_DB_NAME
cosmos_db_chat_sessions_container_name = DefaultConfig.COSMOS_DB_CHAT_SESSIONS_CONTAINER_NAME
cosmos_db_entities_container_name = DefaultConfig.COSMOS_DB_ENTITIES_CONTAINER_NAME
cosmos_db_permissions_container_name = DefaultConfig.COSMOS_DB_PERMISSIONS_CONTAINER_NAME

chat_manager = ChatSessionManager(cosmos_db_endpoint, cosmos_db_key, cosmos_db_name, cosmos_db_chat_sessions_container_name)
entities_manager = EntitiesManager(cosmos_db_endpoint, cosmos_db_key, cosmos_db_name, cosmos_db_entities_container_name)
permissions_manager = PermissionsManager(cosmos_db_endpoint, cosmos_db_key, cosmos_db_name, cosmos_db_permissions_container_name)

@app.route('/chat-sessions/<user_id>/<conversation_id>', methods=['POST'])
def create_chat_session(user_id: str, conversation_id: str):
    properties = get_log_properties(request, user_id)
    logger.info("create_chat_session", extra=properties)

    body = request.json

    if body is None:
        logger.error("create-chat-session: error: Missing request body.", extra=properties)
        return Response(response="Missing request body.", status=400)
    
    try:
        start = datetime.now()

        initial_conversation_dct = body.get('initial_conversation', [])
        initial_conversation: List[Dialog] = []
        for dialog_dict in initial_conversation_dct:
            initial_conversation.append(Dialog.as_item(dialog_dict))
        session = chat_manager.create_chat_session(user_id, conversation_id, initial_conversation)
        
        end = datetime.now()
        
        addl_dim = {"create-chat-sessions[MS]": (end - start).microseconds/1000}
        properties = logger.get_updated_properties(addl_dim)
        logger.info(f'chat session created for user_id {user_id} session_id {conversation_id}', extra=properties)

        return Response(response=json.dumps(session.to_item()), status=201)
    except (TypeError, NullValueError, MissingPropertyError) as e:
        logger.exception(f"create-chat-session: error: {e} ", extra=properties)
        return Response(response="Invalid input provided.", status=400)
    except CosmosConflictError as e:
        logger.exception(f"create-chat-session: error: {e} ", extra=properties)
        return Response(response="Conflict occurred while creating chat session.", status=409)
    except Exception as e:
        logger.exception(f"create-chat-session: error: {e} ", extra=properties)
        return Response(response="An internal error has occurred.", status=500)
    
@app.route('/chat-sessions/<user_id>/<conversation_id>', methods=['GET'])
def get_chat_session(user_id: str, conversation_id: str):

    properties = get_log_properties(request, user_id)
    logger.info("get_chat_session", extra=properties)

    try:
        start = datetime.now()
        session = chat_manager.get_chat_session(user_id, conversation_id)
        end = datetime.now()
        
        addl_dim ={"get-chat-sessions[MS]": (end - start).microseconds/1000}
        properties = logger.get_updated_properties(addl_dim)

        if session is None:
            logger.info(f"get-chat-session: session with conversation_id {html.escape(conversation_id)} not found", extra=properties)
            return Response(response=f"Chat session with conversation_id {html.escape(conversation_id)} not found.", status=404)
        else:
            logger.info("get-chat-session: session found", extra=properties)
            return Response(response=json.dumps(session.to_item()), status=200)
    except Exception as e:
        logger.exception(f"get-chat-session: error: {e} ", extra=properties)
        return Response(response="An internal error has occurred.", status=500)

@app.route('/check-chat-session/<user_id>/<conversation_id>', methods=['GET'])
def check_chat_session(user_id: str, conversation_id: str):

    properties = get_log_properties(request, user_id)
    logger.info("check_chat_session", extra=properties)

    try:
        start = datetime.now()
        session = chat_manager.get_chat_session(user_id, conversation_id)
        end = datetime.now()
        addl_dim= {"get-chat-sessions[MS]":(end - start).microseconds/1000}
        properties = logger.get_updated_properties(addl_dim)
        if session is None:
            logger.info(f"check-chat-session: session not found for user_id {user_id} and conversation_id {conversation_id}", extra=properties)
            return Response(response=f"false", status=200)
        else:
            logger.info(f"check-chat-session: session found for user_id {user_id} and conversation_id {conversation_id}", extra=properties)
            return Response(response="true", status=200)
    except Exception as e:
        logger.exception(f"check-chat-session: error: {e} ", extra=properties)
        return Response(response="An internal error has occurred.", status=500)

@app.route('/chat-sessions/<user_id>/<conversation_id>', methods=['PUT'])
def update_chat_session(user_id: str, conversation_id: str):

    properties = get_log_properties(request, user_id)
    logger.info("update_chat_session", extra=properties)

    body = request.json
    if body is None:
        logger.error("update-chat-session: Missing request body.", extra=properties)
        return Response(response="Missing request body.", status=400)
    
    try:
        start = datetime.now()

        valid_participant_types = [type.value for type in ParticipantType]
        participant_type = read_item_property_with_enum(body, 'participant_type', valid_participant_types, ParticipantType)
        utterance = read_item_property_with_type(body, 'utterance', str)
        timestamp_converter = lambda timestamp_str : datetime.strptime(timestamp_str, "%Y-%m-%dT%H:%M:%S.%f")
        timestamp = read_item_property_with_type(body, 'timestamp', datetime, converter=timestamp_converter)
        valid_dialog_classifications = [classification.value for classification in DialogClassification]
        classification = read_item_property_with_enum(body, 'classification', valid_dialog_classifications, DialogClassification)
    
        session = chat_manager.add_dialog_to_chat_session(user_id, conversation_id, participant_type, timestamp, utterance, classification)
        end = datetime.now()

        addl_dim= {"update-chat-session[MS]":(end - start).microseconds/1000}
        properties = logger.get_updated_properties(addl_dim)
        logger.info("update-chat-session: session updated", extra=properties)

        return Response(response=json.dumps(session.to_item()), status=200)
    except (TypeError, NullValueError, MissingPropertyError, ValueError) as e:
        logger.exception(f"update-chat-session: error: {e} ", extra=properties)
        return Response(response="An error occurred while processing your request.", status=400)
    except SessionNotFoundError as e:
        logger.exception(f"update-chat-session: error: {e} ", extra=properties)
        return Response(response="Chat session not found.", status=404)
    except Exception as e:
        logger.exception(f"update-chat-session: error: {e} ", extra=properties)
        return Response(response="An internal server error occurred.", status=500)
    
@app.route('/chat-sessions/<user_id>/<conversation_id>', methods=['DELETE'])
def clear_chat_session(user_id: str, conversation_id: str):
    try:
        chat_manager.clear_chat_session(user_id, conversation_id)
        return Response(status=200)
    except SessionNotFoundError as e:
<<<<<<< HEAD
        logger.exception(f"clear-chat-session: error: {e} ")
        return Response(response="Chat session not found.", status=404)
    except Exception as e:
        logger.exception(f"clear-chat-session: error: {e} ")
=======
        return Response(response="Chat session not found.", status=404)
    except Exception as e:
        logger.exception(f"clear-chat-session: error: {e}")
>>>>>>> 10c9d0f8
        return Response(response="An internal server error occurred.", status=500)
    
@app.route('/user-profiles/<user_id>', methods=['POST'])
def create_user_profile(user_id: str):
    body = request.json
    if body is None:
        return Response(response="Missing request body.", status=400)
    
    try:
        user_name = read_item_property_with_type(body, 'user_name', str)
        description = read_item_property_with_type(body, "description", str)
        sample_questions = read_item_property_with_type(body, "sample_questions", list, optional=True)

        sample_questions = sample_questions if sample_questions is not None else []
        for question in sample_questions:
            if not isinstance(question, str):
                raise Exception(f"Invalid UserProfile payload. sample_questions must be a list of strings.")

        user_profile = entities_manager.create_user_profile(user_id, user_name, description, sample_questions)
        return Response(response=json.dumps(user_profile.to_item()), status=201)
    except (TypeError, NullValueError, MissingPropertyError) as e:
        return Response(response="Invalid request data.", status=400)
    except CosmosConflictError as e:
        return Response(response="Conflict occurred while creating user profile.", status=409)
    except Exception as e:
        logger.exception(f"create-user-profile: error: {e}")
        return Response(response="An internal server error occurred.", status=500)
    
@app.route('/user-profiles/<user_id>', methods=['GET'])
def get_user_profile(user_id: str):
    
    try:
        user_profile = entities_manager.get_user_profile(user_id)
        if user_profile is None:
            escaped_user_id = html.escape(user_id)
            return Response(response=f"User profile with user_id {escaped_user_id} not found.", status=404)
        else:
            return Response(response=json.dumps(user_profile.to_item()), status=200)
    except Exception as e:
        return Response(response=str(e), status=500)

@app.route('/user-profiles', methods=['GET'])
def get_all_user_profiles():
    try:
        user_profiles = entities_manager.get_all_user_profiles()
        json_user_profiles = [user_profile.to_item() for user_profile in user_profiles]
        return Response(response=json.dumps(json_user_profiles), status=200)
    except Exception as e:
        return Response(response=str(e), status=500)
    
@app.route('/user-groups/<group_id>', methods=['POST'])
def create_user_group(group_id: str):
    body = request.json
    if body is None:
        return Response(response="Missing request body.", status=400)
    
    try:
        group_name = read_item_property_with_type(body, 'group_name', str)
        users_dict = read_item_property_with_type(body, "users", list, optional=True)

        users: Set[User] = set()
        if (not users_dict is None):
            for user_dict in users_dict:
                users.add(User.as_item(user_dict))

        user_group = entities_manager.create_user_group(group_id, group_name, users)
        return Response(response=json.dumps(user_group.to_item()), status=201)
    except (TypeError, NullValueError, MissingPropertyError) as e:
        return Response(response=str(e), status=400)
    except CosmosConflictError as e:
        return Response(response=str(e), status=409)
    except Exception as e:
        return Response(response=str(e), status=500)
    
@app.route('/user-groups/<group_id>', methods=['GET'])
def get_user_group(group_id: str):
    try:
        user_group = entities_manager.get_user_group(group_id)
        if user_group is None:
            escaped_group_id = html.escape(group_id)
            return Response(response=f"User group with group_id {escaped_group_id} not found.", status=404)
        else:
            return Response(response=json.dumps(user_group.to_item()), status=200)
    except Exception as e:
        logging.error("An error occurred while fetching user group: %s", e, exc_info=True)
        return Response(response="An internal error has occurred.", status=500)
    
@app.route('/user-groups/user/<user_id>', methods=['GET'])
def get_user_member_groups(user_id: str):
    try:
        user_groups = entities_manager.get_user_member_groups(user_id)
        if user_groups is None:
            return Response(response=f"User with user_id {html.escape(user_id)} not found.", status=404)
        else:
            return Response(response=json.dumps([user_group.to_item_no_users() for user_group in user_groups]), status=200)
    except Exception as e:
        logging.error("An error occurred while fetching user member groups: %s", e, exc_info=True)
        return Response(response="An internal error has occurred.", status=500)
    
@app.route('/user-groups/<group_id>', methods=['PUT'])
def update_user_group(group_id: str):
    body = request.json
    if body is None:
        return Response(response="Missing request body.", status=400)
    
    try:
        users_dict = read_item_property_with_type(body, "users", list)

        new_users: Set[User] = set()
        for user_dict in users_dict:
            new_users.add(User.as_item(user_dict))
    
        user_group = entities_manager.add_users_to_user_group(group_id, new_users)
        return Response(response=json.dumps(user_group.to_item()), status=200)
    except (TypeError, NullValueError, MissingPropertyError, ValueError) as e:
        return Response(response=str(e), status=400)
    except SessionNotFoundError as e:
        logging.error("Session not found: %s", e, exc_info=True)
        return Response(response="Session not found.", status=404)
    except Exception as e:
        logging.error("An error occurred while updating user group: %s", e, exc_info=True)
        return Response(response="An internal error has occurred.", status=500)
    
@app.route('/resources/<resource_id>', methods=['POST'])
def create_resource(resource_id: str):
    body = request.json
    if body is None:
        return Response(response="Missing request body.", status=400)
    
    try:
        valid_resource_types = [resource.value for resource in ResourceTypes]
        resource_type = read_item_property_with_enum(body, 'resource_type', valid_resource_types, ResourceTypes)

        resource = entities_manager.create_resource(resource_id, resource_type)
        return Response(response=json.dumps(resource.to_item()), status=201)
    except (TypeError, NullValueError, MissingPropertyError) as e:
        logging.error("An error occurred while creating resource: %s", e, exc_info=True)
        return Response(response="An internal error has occurred.", status=400)
    except CosmosConflictError as e:
        return Response(response=str(e), status=409)
    except Exception as e:
        logging.error("An error occurred while creating resource: %s", e, exc_info=True)
        return Response(response="An internal error has occurred.", status=500)
    
@app.route('/resources/<resource_id>', methods=['GET'])
def get_resource(resource_id: str):
    try:
        resource = entities_manager.get_resource(resource_id)
        if resource is None:
            return Response(response=f"Resource with resource_id {html.escape(resource_id)} not found.", status=404)
        else:
            return Response(response=json.dumps(resource.to_item()), status=200)
    except Exception as e:
        logging.error(f"Error in get_resource: {e}", exc_info=True)
        return Response(response="An internal error has occurred.", status=500)
    
@app.route('/resources/user/<user_id>', methods=['GET'])
def get_user_resources(user_id: str):
    try:
        user_profile = entities_manager.get_user_profile(user_id)
        if user_profile is None:
            return Response(response=f"User with user_id {html.escape(user_id)} not found.", status=404)
        user_groups = entities_manager.get_user_member_groups(user_id)
        resources = permissions_manager.get_user_resources(user_profile, user_groups)
        
        resource_profiles: List[ResourceProfile] = []
        for resource in resources:
            resource_profile = entities_manager.get_resource(resource.resource_id)
            if resource_profile is not None:
                resource_profiles.append(resource_profile)
            else:
                return Response(response="Could not find resource profile for resource ID {resource.resource_id}.", status=500)
        return Response(response=json.dumps([resource_profile.to_item() for resource_profile in resource_profiles]), status=200)
    except Exception as e:
        logging.error(f"Error in get_user_resources: {e}", exc_info=True)
        return Response(response="An internal error has occurred.", status=500)
    
@app.route('/access-rules/<rule_id>', methods=['POST'])
def create_access_rule(rule_id: str):
    body = request.json
    if body is None:
        return Response(response="Missing request body.", status=400)
    
    try:
        members_dict = read_item_property_with_type(body, "members", list)
        resources_dict = read_item_property_with_type(body, "resources", list)

        members: List[Member] = []
        for member_dict in members_dict:
            members.append(Member.as_item(member_dict))
        
        resources: List[Resource] = []
        for resource_dict in resources_dict:
            resources.append(Resource.as_item(resource_dict))

        access_rule = permissions_manager.create_access_rule(rule_id, resources, members)
        return Response(response=json.dumps(access_rule.to_item()), status=201)
    except (TypeError, NullValueError, MissingPropertyError) as e:
        logging.error(f"Validation error in create_access_rule: {e}", exc_info=True)
        return Response(response="Invalid input provided.", status=400)
    except CosmosConflictError as e:
        logging.error(f"Cosmos conflict error in create_access_rule: {e}", exc_info=True)
        return Response(response="A conflict occurred while processing your request.", status=409)
    except Exception as e:
        logging.error(f"Error in create_access_rule: {e}", exc_info=True)
        return Response(response="An internal error has occurred.", status=500)
    
@app.route('/access-rules/<rule_id>', methods=['GET'])
def get_access_rule(rule_id: str):
    try:
        access_rule = permissions_manager.get_access_rule(rule_id)
        if access_rule is None:
            return Response(response=f"Access rule with rule_id {html.escape(rule_id)} not found.", status=404)
        else:
            return Response(response=json.dumps(access_rule.to_item()), status=200)
    except Exception as e:
        logging.error(f"Error in get_access_rule: {e}", exc_info=True)
        return Response(response="An internal error has occurred.", status=500)

def get_log_properties(request, user_id: str) -> dict:
    conversation_id = request.headers.get('Conversation-Id')
    dialog_id = request.headers.get('Dialog-id')
    
    logger.set_conversation_and_dialog_ids(conversation_id, dialog_id)

    dim = logger.get_converation_and_dialog_ids()
    return logger.get_updated_properties({**dim, "user_id": user_id})
    
if __name__ == '__main__':
    host = DefaultConfig.DATA_SERVICE_HOST
    port = int(DefaultConfig.DATA_SERVICE_PORT)
    app.run(host=host, port=port)<|MERGE_RESOLUTION|>--- conflicted
+++ resolved
@@ -162,16 +162,10 @@
         chat_manager.clear_chat_session(user_id, conversation_id)
         return Response(status=200)
     except SessionNotFoundError as e:
-<<<<<<< HEAD
         logger.exception(f"clear-chat-session: error: {e} ")
         return Response(response="Chat session not found.", status=404)
     except Exception as e:
         logger.exception(f"clear-chat-session: error: {e} ")
-=======
-        return Response(response="Chat session not found.", status=404)
-    except Exception as e:
-        logger.exception(f"clear-chat-session: error: {e}")
->>>>>>> 10c9d0f8
         return Response(response="An internal server error occurred.", status=500)
     
 @app.route('/user-profiles/<user_id>', methods=['POST'])
