--- conflicted
+++ resolved
@@ -205,13 +205,8 @@
         else:
             return Response(response=json.dumps(user_profile.to_item()), status=200)
     except Exception as e:
-<<<<<<< HEAD
-        logger.exception(f"get-user-profile: error: {e}")
-        return Response(response="An internal server error occurred.", status=500)
-=======
         logging.error("An error occurred while fetching user profile: %s", e, exc_info=True)
         return Response(response="An internal error has occurred.", status=500)
->>>>>>> 6c416f50
 
 @app.route('/user-profiles', methods=['GET'])
 def get_all_user_profiles():
@@ -220,13 +215,8 @@
         json_user_profiles = [user_profile.to_item() for user_profile in user_profiles]
         return Response(response=json.dumps(json_user_profiles), status=200)
     except Exception as e:
-<<<<<<< HEAD
-        logger.exception(f"get-all-user-profiles: error: {e}")
-        return Response(response="An internal server error occurred.", status=500)
-=======
         logging.error("An error occurred while fetching all user profiles: %s", e, exc_info=True)
         return Response(response="An internal error has occurred.", status=500)
->>>>>>> 6c416f50
     
 @app.route('/user-groups/<group_id>', methods=['POST'])
 def create_user_group(group_id: str):
