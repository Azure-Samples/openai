import json
from common.contracts.access_rule import Member, Resource
from common.contracts.chat_session import Dialog, DialogClassification, ParticipantType
from common.contracts.group import User
from common.contracts.resource import ResourceProfile, ResourceTypes
from common.utilities.property_item_reader import read_item_property_with_type, read_item_property_with_enum, NullValueError, MissingPropertyError
from data.config import DefaultConfig
from data.cosmosdb.container import CosmosConflictError
from data.managers.chat_sessions.api.manager import SessionNotFoundError, ChatSessionManager
from data.managers.permissions.manager import PermissionsManager
from data.managers.entities.api.manager import EntitiesManager
from datetime import datetime
from flask import Flask, Response, request
import html
from typing import List, Set
import logging
# initialize config
DefaultConfig.initialize()

# get the logger that is already initialized
logger = DefaultConfig.logger

app = Flask(__name__)

cosmos_db_endpoint = DefaultConfig.COSMOS_DB_ENDPOINT
cosmos_db_key = DefaultConfig.COSMOS_DB_KEY
cosmos_db_name = DefaultConfig.COSMOS_DB_NAME
cosmos_db_chat_sessions_container_name = DefaultConfig.COSMOS_DB_CHAT_SESSIONS_CONTAINER_NAME
cosmos_db_entities_container_name = DefaultConfig.COSMOS_DB_ENTITIES_CONTAINER_NAME
cosmos_db_permissions_container_name = DefaultConfig.COSMOS_DB_PERMISSIONS_CONTAINER_NAME

chat_manager = ChatSessionManager(cosmos_db_endpoint, cosmos_db_key, cosmos_db_name, cosmos_db_chat_sessions_container_name)
entities_manager = EntitiesManager(cosmos_db_endpoint, cosmos_db_key, cosmos_db_name, cosmos_db_entities_container_name)
permissions_manager = PermissionsManager(cosmos_db_endpoint, cosmos_db_key, cosmos_db_name, cosmos_db_permissions_container_name)

@app.route('/chat-sessions/<user_id>/<conversation_id>', methods=['POST'])
def create_chat_session(user_id: str, conversation_id: str):
    properties = get_log_properties(request, user_id)
    logger.info("create_chat_session", extra=properties)

    body = request.json

    if body is None:
        logger.error("create-chat-session: error: Missing request body.", extra=properties)
        return Response(response="Missing request body.", status=400)
    
    try:
        start = datetime.now()

        initial_conversation_dct = body.get('initial_conversation', [])
        initial_conversation: List[Dialog] = []
        for dialog_dict in initial_conversation_dct:
            initial_conversation.append(Dialog.as_item(dialog_dict))
        session = chat_manager.create_chat_session(user_id, conversation_id, initial_conversation)
        
        end = datetime.now()
        
        addl_dim = {"create-chat-sessions[MS]": (end - start).microseconds/1000}
        properties = logger.get_updated_properties(addl_dim)
        logger.info(f'chat session created for user_id {user_id} session_id {conversation_id}', extra=properties)

        return Response(response=json.dumps(session.to_item()), status=201)
    except (TypeError, NullValueError, MissingPropertyError) as e:
        logger.exception(f"create-chat-session: error: {e} ", extra=properties)
<<<<<<< HEAD
        return Response(response="A bad request error occurred.", status=400)
    except CosmosConflictError as e:
        logger.exception(f"create-chat-session: error: {e} ", extra=properties)
        return Response(response="A conflict error occurred.", status=409)
    except Exception as e:
        logger.exception(f"create-chat-session: error: {e} ", extra=properties)
        return Response(response="An internal server error occurred.", status=500)
=======
        return Response(response="Invalid input provided.", status=400)
    except CosmosConflictError as e:
        logger.exception(f"create-chat-session: error: {e} ", extra=properties)
        return Response(response="Conflict occurred while creating chat session.", status=409)
    except Exception as e:
        logger.exception(f"create-chat-session: error: {e} ", extra=properties)
        return Response(response="An internal error has occurred.", status=500)
>>>>>>> 26a0d0f0
    
@app.route('/chat-sessions/<user_id>/<conversation_id>', methods=['GET'])
def get_chat_session(user_id: str, conversation_id: str):

    properties = get_log_properties(request, user_id)
    logger.info("get_chat_session", extra=properties)

    try:
        start = datetime.now()
        session = chat_manager.get_chat_session(user_id, conversation_id)
        end = datetime.now()
        
        addl_dim ={"get-chat-sessions[MS]": (end - start).microseconds/1000}
        properties = logger.get_updated_properties(addl_dim)

        if session is None:
            logger.info(f"get-chat-session: session with conversation_id {html.escape(conversation_id)} not found", extra=properties)
            return Response(response=f"Chat session with conversation_id {html.escape(conversation_id)} not found.", status=404)
        else:
            logger.info("get-chat-session: session found", extra=properties)
            return Response(response=json.dumps(session.to_item()), status=200)
    except Exception as e:
        logger.exception(f"get-chat-session: error: {e} ", extra=properties)
<<<<<<< HEAD
        return Response(response="An internal server error occurred.", status=500)
=======
        return Response(response="An internal error has occurred.", status=500)
>>>>>>> 26a0d0f0

@app.route('/check-chat-session/<user_id>/<conversation_id>', methods=['GET'])
def check_chat_session(user_id: str, conversation_id: str):

    properties = get_log_properties(request, user_id)
    logger.info("check_chat_session", extra=properties)

    try:
        start = datetime.now()
        session = chat_manager.get_chat_session(user_id, conversation_id)
        end = datetime.now()
        addl_dim= {"get-chat-sessions[MS]":(end - start).microseconds/1000}
        properties = logger.get_updated_properties(addl_dim)
        if session is None:
            logger.info(f"check-chat-session: session not found for user_id {user_id} and conversation_id {conversation_id}", extra=properties)
            return Response(response=f"false", status=200)
        else:
            logger.info(f"check-chat-session: session found for user_id {user_id} and conversation_id {conversation_id}", extra=properties)
            return Response(response="true", status=200)
    except Exception as e:
        logger.exception(f"check-chat-session: error: {e} ", extra=properties)
        return Response(response="An internal error has occurred.", status=500)

@app.route('/chat-sessions/<user_id>/<conversation_id>', methods=['PUT'])
def update_chat_session(user_id: str, conversation_id: str):

    properties = get_log_properties(request, user_id)
    logger.info("update_chat_session", extra=properties)

    body = request.json
    if body is None:
        logger.error("update-chat-session: Missing request body.", extra=properties)
        return Response(response="Missing request body.", status=400)
    
    try:
        start = datetime.now()

        valid_participant_types = [type.value for type in ParticipantType]
        participant_type = read_item_property_with_enum(body, 'participant_type', valid_participant_types, ParticipantType)
        utterance = read_item_property_with_type(body, 'utterance', str)
        timestamp_converter = lambda timestamp_str : datetime.strptime(timestamp_str, "%Y-%m-%dT%H:%M:%S.%f")
        timestamp = read_item_property_with_type(body, 'timestamp', datetime, converter=timestamp_converter)
        valid_dialog_classifications = [classification.value for classification in DialogClassification]
        classification = read_item_property_with_enum(body, 'classification', valid_dialog_classifications, DialogClassification)
    
        session = chat_manager.add_dialog_to_chat_session(user_id, conversation_id, participant_type, timestamp, utterance, classification)
        end = datetime.now()

        addl_dim= {"update-chat-session[MS]":(end - start).microseconds/1000}
        properties = logger.get_updated_properties(addl_dim)
        logger.info("update-chat-session: session updated", extra=properties)

        return Response(response=json.dumps(session.to_item()), status=200)
    except (TypeError, NullValueError, MissingPropertyError, ValueError) as e:
        logger.exception(f"update-chat-session: error: {e} ", extra=properties)
        return Response(response="An error occurred while processing your request.", status=400)
    except SessionNotFoundError as e:
        logger.exception(f"update-chat-session: error: {e} ", extra=properties)
        return Response(response="Chat session not found.", status=404)
    except Exception as e:
        logger.exception(f"update-chat-session: error: {e} ", extra=properties)
        return Response(response="An internal server error occurred.", status=500)
    
@app.route('/chat-sessions/<user_id>/<conversation_id>', methods=['DELETE'])
def clear_chat_session(user_id: str, conversation_id: str):
    try:
        chat_manager.clear_chat_session(user_id, conversation_id)
        return Response(status=200)
    except SessionNotFoundError as e:
        logger.exception(f"clear-chat-session: error: {e} ")
        return Response(response="Chat session not found.", status=404)
    except Exception as e:
        logger.exception(f"clear-chat-session: error: {e} ")
        return Response(response="An internal server error occurred.", status=500)
    
@app.route('/user-profiles/<user_id>', methods=['POST'])
def create_user_profile(user_id: str):
    body = request.json
    if body is None:
        return Response(response="Missing request body.", status=400)
    
    try:
        user_name = read_item_property_with_type(body, 'user_name', str)
        description = read_item_property_with_type(body, "description", str)
        sample_questions = read_item_property_with_type(body, "sample_questions", list, optional=True)

        sample_questions = sample_questions if sample_questions is not None else []
        for question in sample_questions:
            if not isinstance(question, str):
                raise Exception(f"Invalid UserProfile payload. sample_questions must be a list of strings.")

        user_profile = entities_manager.create_user_profile(user_id, user_name, description, sample_questions)
        return Response(response=json.dumps(user_profile.to_item()), status=201)
    except (TypeError, NullValueError, MissingPropertyError) as e:
        return Response(response="Invalid request data.", status=400)
    except CosmosConflictError as e:
        return Response(response="Conflict occurred while creating user profile.", status=409)
    except Exception as e:
        logger.exception(f"create-user-profile: error: {e}")
        return Response(response="An internal server error occurred.", status=500)
    
@app.route('/user-profiles/<user_id>', methods=['GET'])
def get_user_profile(user_id: str):
    
    try:
        user_profile = entities_manager.get_user_profile(user_id)
        if user_profile is None:
            escaped_user_id = html.escape(user_id)
            return Response(response=f"User profile with user_id {escaped_user_id} not found.", status=404)
        else:
            return Response(response=json.dumps(user_profile.to_item()), status=200)
    except Exception as e:
        return Response(response=str(e), status=500)

@app.route('/user-profiles', methods=['GET'])
def get_all_user_profiles():
    try:
        user_profiles = entities_manager.get_all_user_profiles()
        json_user_profiles = [user_profile.to_item() for user_profile in user_profiles]
        return Response(response=json.dumps(json_user_profiles), status=200)
    except Exception as e:
        return Response(response=str(e), status=500)
    
@app.route('/user-groups/<group_id>', methods=['POST'])
def create_user_group(group_id: str):
    body = request.json
    if body is None:
        return Response(response="Missing request body.", status=400)
    
    try:
        group_name = read_item_property_with_type(body, 'group_name', str)
        users_dict = read_item_property_with_type(body, "users", list, optional=True)

        users: Set[User] = set()
        if (not users_dict is None):
            for user_dict in users_dict:
                users.add(User.as_item(user_dict))

        user_group = entities_manager.create_user_group(group_id, group_name, users)
        return Response(response=json.dumps(user_group.to_item()), status=201)
    except (TypeError, NullValueError, MissingPropertyError) as e:
        return Response(response=str(e), status=400)
    except CosmosConflictError as e:
        return Response(response=str(e), status=409)
    except Exception as e:
        return Response(response=str(e), status=500)
    
@app.route('/user-groups/<group_id>', methods=['GET'])
def get_user_group(group_id: str):
    try:
        user_group = entities_manager.get_user_group(group_id)
        if user_group is None:
            escaped_group_id = html.escape(group_id)
            return Response(response=f"User group with group_id {escaped_group_id} not found.", status=404)
        else:
            return Response(response=json.dumps(user_group.to_item()), status=200)
    except Exception as e:
        logging.error("An error occurred while fetching user group: %s", e, exc_info=True)
        return Response(response="An internal error has occurred.", status=500)
    
@app.route('/user-groups/user/<user_id>', methods=['GET'])
def get_user_member_groups(user_id: str):
    try:
        user_groups = entities_manager.get_user_member_groups(user_id)
        if user_groups is None:
            return Response(response=f"User with user_id {html.escape(user_id)} not found.", status=404)
        else:
            return Response(response=json.dumps([user_group.to_item_no_users() for user_group in user_groups]), status=200)
    except Exception as e:
        logging.error("An error occurred while fetching user member groups: %s", e, exc_info=True)
        return Response(response="An internal error has occurred.", status=500)
    
@app.route('/user-groups/<group_id>', methods=['PUT'])
def update_user_group(group_id: str):
    body = request.json
    if body is None:
        return Response(response="Missing request body.", status=400)
    
    try:
        users_dict = read_item_property_with_type(body, "users", list)

        new_users: Set[User] = set()
        for user_dict in users_dict:
            new_users.add(User.as_item(user_dict))
    
        user_group = entities_manager.add_users_to_user_group(group_id, new_users)
        return Response(response=json.dumps(user_group.to_item()), status=200)
    except (TypeError, NullValueError, MissingPropertyError, ValueError) as e:
        return Response(response=str(e), status=400)
    except SessionNotFoundError as e:
        logging.error("Session not found: %s", e, exc_info=True)
        return Response(response="Session not found.", status=404)
    except Exception as e:
        logging.error("An error occurred while updating user group: %s", e, exc_info=True)
        return Response(response="An internal error has occurred.", status=500)
    
@app.route('/resources/<resource_id>', methods=['POST'])
def create_resource(resource_id: str):
    body = request.json
    if body is None:
        return Response(response="Missing request body.", status=400)
    
    try:
        valid_resource_types = [resource.value for resource in ResourceTypes]
        resource_type = read_item_property_with_enum(body, 'resource_type', valid_resource_types, ResourceTypes)

        resource = entities_manager.create_resource(resource_id, resource_type)
        return Response(response=json.dumps(resource.to_item()), status=201)
    except (TypeError, NullValueError, MissingPropertyError) as e:
        logging.error("An error occurred while creating resource: %s", e, exc_info=True)
        return Response(response="An internal error has occurred.", status=400)
    except CosmosConflictError as e:
        return Response(response=str(e), status=409)
    except Exception as e:
        logging.error("An error occurred while creating resource: %s", e, exc_info=True)
        return Response(response="An internal error has occurred.", status=500)
    
@app.route('/resources/<resource_id>', methods=['GET'])
def get_resource(resource_id: str):
    try:
        resource = entities_manager.get_resource(resource_id)
        if resource is None:
            return Response(response=f"Resource with resource_id {html.escape(resource_id)} not found.", status=404)
        else:
            return Response(response=json.dumps(resource.to_item()), status=200)
    except Exception as e:
        logging.error(f"Error in get_resource: {e}", exc_info=True)
        return Response(response="An internal error has occurred.", status=500)
    
@app.route('/resources/user/<user_id>', methods=['GET'])
def get_user_resources(user_id: str):
    try:
        user_profile = entities_manager.get_user_profile(user_id)
        if user_profile is None:
            return Response(response=f"User with user_id {html.escape(user_id)} not found.", status=404)
        user_groups = entities_manager.get_user_member_groups(user_id)
        resources = permissions_manager.get_user_resources(user_profile, user_groups)
        
        resource_profiles: List[ResourceProfile] = []
        for resource in resources:
            resource_profile = entities_manager.get_resource(resource.resource_id)
            if resource_profile is not None:
                resource_profiles.append(resource_profile)
            else:
                return Response(response="Could not find resource profile for resource ID {resource.resource_id}.", status=500)
        return Response(response=json.dumps([resource_profile.to_item() for resource_profile in resource_profiles]), status=200)
    except Exception as e:
        logging.error(f"Error in get_user_resources: {e}", exc_info=True)
        return Response(response="An internal error has occurred.", status=500)
    
@app.route('/access-rules/<rule_id>', methods=['POST'])
def create_access_rule(rule_id: str):
    body = request.json
    if body is None:
        return Response(response="Missing request body.", status=400)
    
    try:
        members_dict = read_item_property_with_type(body, "members", list)
        resources_dict = read_item_property_with_type(body, "resources", list)

        members: List[Member] = []
        for member_dict in members_dict:
            members.append(Member.as_item(member_dict))
        
        resources: List[Resource] = []
        for resource_dict in resources_dict:
            resources.append(Resource.as_item(resource_dict))

        access_rule = permissions_manager.create_access_rule(rule_id, resources, members)
        return Response(response=json.dumps(access_rule.to_item()), status=201)
    except (TypeError, NullValueError, MissingPropertyError) as e:
        logging.error(f"Validation error in create_access_rule: {e}", exc_info=True)
        return Response(response="Invalid input provided.", status=400)
    except CosmosConflictError as e:
        logging.error(f"Cosmos conflict error in create_access_rule: {e}", exc_info=True)
        return Response(response="A conflict occurred while processing your request.", status=409)
    except Exception as e:
        logging.error(f"Error in create_access_rule: {e}", exc_info=True)
        return Response(response="An internal error has occurred.", status=500)
    
@app.route('/access-rules/<rule_id>', methods=['GET'])
def get_access_rule(rule_id: str):
    try:
        access_rule = permissions_manager.get_access_rule(rule_id)
        if access_rule is None:
            return Response(response=f"Access rule with rule_id {html.escape(rule_id)} not found.", status=404)
        else:
            return Response(response=json.dumps(access_rule.to_item()), status=200)
    except Exception as e:
        logging.error(f"Error in get_access_rule: {e}", exc_info=True)
        return Response(response="An internal error has occurred.", status=500)

def get_log_properties(request, user_id: str) -> dict:
    conversation_id = request.headers.get('Conversation-Id')
    dialog_id = request.headers.get('Dialog-id')
    
    logger.set_conversation_and_dialog_ids(conversation_id, dialog_id)

    dim = logger.get_converation_and_dialog_ids()
    return logger.get_updated_properties({**dim, "user_id": user_id})
    
if __name__ == '__main__':
    host = DefaultConfig.DATA_SERVICE_HOST
    port = int(DefaultConfig.DATA_SERVICE_PORT)
    app.run(host=host, port=port)<|MERGE_RESOLUTION|>--- conflicted
+++ resolved
@@ -62,23 +62,13 @@
         return Response(response=json.dumps(session.to_item()), status=201)
     except (TypeError, NullValueError, MissingPropertyError) as e:
         logger.exception(f"create-chat-session: error: {e} ", extra=properties)
-<<<<<<< HEAD
         return Response(response="A bad request error occurred.", status=400)
     except CosmosConflictError as e:
         logger.exception(f"create-chat-session: error: {e} ", extra=properties)
-        return Response(response="A conflict error occurred.", status=409)
+        return Response(response="Conflict occurred while creating chat session.", status=409)
     except Exception as e:
         logger.exception(f"create-chat-session: error: {e} ", extra=properties)
         return Response(response="An internal server error occurred.", status=500)
-=======
-        return Response(response="Invalid input provided.", status=400)
-    except CosmosConflictError as e:
-        logger.exception(f"create-chat-session: error: {e} ", extra=properties)
-        return Response(response="Conflict occurred while creating chat session.", status=409)
-    except Exception as e:
-        logger.exception(f"create-chat-session: error: {e} ", extra=properties)
-        return Response(response="An internal error has occurred.", status=500)
->>>>>>> 26a0d0f0
     
 @app.route('/chat-sessions/<user_id>/<conversation_id>', methods=['GET'])
 def get_chat_session(user_id: str, conversation_id: str):
@@ -102,11 +92,7 @@
             return Response(response=json.dumps(session.to_item()), status=200)
     except Exception as e:
         logger.exception(f"get-chat-session: error: {e} ", extra=properties)
-<<<<<<< HEAD
         return Response(response="An internal server error occurred.", status=500)
-=======
-        return Response(response="An internal error has occurred.", status=500)
->>>>>>> 26a0d0f0
 
 @app.route('/check-chat-session/<user_id>/<conversation_id>', methods=['GET'])
 def check_chat_session(user_id: str, conversation_id: str):
